# Copyright (c) Facebook, Inc. and its affiliates. All rights reserved.
#
# This source code is licensed under the BSD license found in the
# LICENSE file in the root directory of this source tree.

from collections import OrderedDict
import copy
from itertools import chain
import logging
from typing import TYPE_CHECKING, Any, Callable, Dict, List, Optional, Tuple, Type

import torch
from torch._six import inf
import torch.distributed as dist
from torch.nn import Parameter
from torch.optim import SGD, Optimizer

from .utils import broadcast_object, recursive_copy_to_device

__all__ = ["OSS"]

if TYPE_CHECKING:  # pragma: no cover
    from torch.optim.optimizer import _params_t
else:
    _params_t = Any


class OSS(Optimizer):
    """Wraps an arbitrary :class:`optim.Optimizer <torch.optim.Optimizer>`
    optimizer and shards its state as described by ZeRO_.
    ::

        opt = OSS(params, optim=torch.optim.Adam, lr=0.01)

    .. _ZeRO: https://arxiv.org/abs/1910.02054

    We use a greedy algorithm to pack a number of parameters
    at each rank. Each parameter belongs to a single rank and
    is not divided among rank.

    After each rank completed their parameter update, they broadcast
    the new version of the parameters to all other ranks to synchronize
    the parameters for next round forward/backward computation.

    Args:
        params (list of tensors):
            parameters to be optimized
    Keyword Args:
        optim (torch.nn.Optimizer):
            optimizer to shard (default: SGD)
        group (group):
            torch.distributed group (default: group.WORLD)
        broadcast_buffer_size (int):
            the size of the buffer used to batch the small parameter tensors (default 128k).
    """

    #: The optimizer used for a given shard
    optim: Optimizer

    in_super_constructor: bool

    def __init__(
        self,
        params: _params_t,
        optim: Type[Optimizer] = SGD,
        group: Optional[Any] = None,
        broadcast_buffer_size: int = 2 ** 17,
        **default: Any,
    ):
        # Hold all the model params in the root .param_groups
        self.in_super_constructor = True
        super().__init__(params, default)
        self.in_super_constructor = False

        # Partition information. lazy evaluation, computed if requested
        self._per_device_params: OrderedDict[
            torch.device, List[List[Parameter]]
        ] = OrderedDict()  # device, rank, params
        self._param_rank: Dict[torch.Tensor, int] = {}
        self._partition_parameters: List[List[dict]] = []

        # Build the wrapped optimizer, responsible for a shard of the params
        self.group = group if group is not None else dist.group.WORLD
        self.world_size = dist.get_world_size(self.group)
        self.rank = dist.get_rank(self.group)
        self.global_rank = self.get_global_rank(self.group, self.rank)

        self.optim = optim(self.partition_parameters()[self.rank], **default)

        # - Sync local and global param_groups keys
        for global_group, local_group in zip(self.param_groups, self.optim.param_groups):
            for k, v in local_group.items():
                if k != "params":
                    global_group[k] = v

        #  Optional consolidated optimizer state
        self._all_states: List[Dict[str, Any]] = []

        # Current default device is set by the parameters allocated to this rank
        self._device = self.partition_parameters()[self.rank][0]["params"][0].device
        self._broadcast_buffers: Dict[torch.device, List[torch.Tensor]] = {}
        for device, per_device in self.per_device_params.items():
            # Allocate one buffer per rank and per device to group the small parameters
            self._broadcast_buffers[device] = [
                torch.zeros(broadcast_buffer_size, dtype=per_device[0][0].dtype, device=device)
                for _ in range(len(per_device))
            ]

    # Partition helpers
    def partition_parameters(self) -> List[List[dict]]:
        """Partitions parameters across distributed data parallel ranks.

        Returns a list of param_groups (which is a list of dict) where each
        element of the list contains the param_groups for a rank. Element 0
        corresponds to rank 0, etc. We need all the ranks for the broadcast
        inside step().
        """
        if len(self._partition_parameters) == 0:
            self._partition_parameters = [list() for _ in range(self.world_size)]
            sizes = [0] * self.world_size
            for param_group in self.param_groups:
                param_lists: List[List] = [list() for _ in range(self.world_size)]
                for param in param_group["params"]:
                    # Add this param to rank with smallest size.
                    rank = sizes.index(min(sizes))
                    param_lists[rank].append(param)
                    sizes[rank] += param.numel()

                for rank, params in enumerate(param_lists):
                    param_group_rank = copy.copy(param_group)
                    param_group_rank["params"] = params
                    self._partition_parameters[rank].append(param_group_rank)

        return self._partition_parameters

    @property
    def per_device_params(self) -> Dict[torch.device, List[List[Parameter]]]:
        """Sorted list of all the params, first per device then per rank.

        Within a list params are sorted per number of elements to allow for an easy bucketing.
        """
        if len(self._per_device_params) == 0:
            # Go through all params, log them per device
            # The ordering is important here, needs to be the same on all ranks
            # So that ulterior broadcast calls are matching
            for param_group in self.param_groups:
                for param in param_group["params"]:
                    device = param.device
                    if self._per_device_params.get(device) is None:
                        self._per_device_params[device] = [[] for _ in range(self.world_size)]
                    self._per_device_params[device][self.param_to_rank[param]] += [param]

            # Sort param_lists by size
            for k in self._per_device_params.keys():
                for r in self._per_device_params[k]:
                    r.sort(key=lambda x: x.numel())

        return self._per_device_params

    @property
    def param_to_rank(self) -> Dict[torch.Tensor, int]:
        """param to data parallel rank"""
        if len(self._param_rank) == 0:
            for rank, param_groups in enumerate(self.partition_parameters()):
                for param_group in param_groups:
                    for param in param_group["params"]:
                        self._param_rank[param] = rank
        return self._param_rank

    # NOTE(msb) We add a kwargs in order to support Optimizer sub-classes that support extra kwargs.
    # For example, the apex library contains fused optimizers with a step that supports extra kwargs.
    def step(self, closure: Optional[Callable[[], float]] = None, **kwargs: Any) -> Optional[float]:
        """Performs a single optimization step (parameter update).

        Arguments:
            closure (callable): A closure that reevaluates the model and
                returns the loss. Optional for most optimizers.

        .. note: Any extra parameter is passed to the base optimizer as-is"""

        # Sync oss param_groups attributes in case they've been updated by a scheduler.
        self._sync_param_groups()

        # Run the optimizer step on this shard only:
        self._free_other_grads()

        if closure is not None:
            loss = self.optim.step(closure=closure, **kwargs)  # type: ignore
        else:
            loss = self.optim.step(**kwargs)

        # Sync all the updated shards in between the ranks
        with torch.no_grad():
            for (
                device,
                device_params,
            ) in self.per_device_params.items():  # all the params on this device (inc all ranks)
                self._broadcast_params(self._broadcast_buffers[device], device_params)

        # Sync hypothethical new results from the wrapped optimizer to the exposed param_groups
        self._sync_param_groups(local_to_global=True)

        return loss

    def clip_grad_norm(self, max_norm: float, norm_type: float = 2.0) -> torch.Tensor:
        """
        Clip all gradients at this point in time. The norm is computed over all gradients together, as if they were
        concatenated into a single vector. Gradients are modified in-place.

        Arguments:
            max_norm (float or int): max norm of the gradients
            norm_type (float or int): type of the used p-norm. Can be ``'inf'`` for
                infinity norm.

        Returns:
            Total norm of the parameters (viewed as a single vector).

        .. note: This is analogous to `torch.nn.utils.clip_grad_norm_` but handles the partitioning and multiple devices per rank
        under the hood.

        .. warning: This needs to be called on all ranks, since synchronization primitives will be used
        """

        # Compute the max norm for this shards's worth of gradients
        max_norm = float(max_norm)
        norm_type = float(norm_type)

        # Filter out the grad-less params, concatenate params from all devices
        local_params = [
            filter(lambda x: x.grad is not None, device_params[self.rank])
            for device_params in self.per_device_params.values()
        ]

        # Compute the norm on this grad set
        if norm_type == inf:
            local_norm = max(
                p.grad.detach().abs().max().to(self._device)  # type: ignore   # mypy seems wrong here, None grads have been filtered out
                for local_params_device in local_params
                for p in local_params_device
            )

        else:
            local_norm = torch.norm(  # type: ignore
                torch.stack(
                    [
                        torch.norm(p.grad.detach(), norm_type).to(self._device)  # type: ignore
                        for local_params_device in local_params
                        for p in local_params_device
                    ]
                ),
                norm_type,
            )

        # Sync all the norms from all ranks
        norms = [torch.zeros_like(local_norm) for k in range(self.world_size)]
        dist.all_gather(norms, local_norm, group=self.group, async_op=False)
        total_norm = torch.max(torch.stack(norms))

        clip_coef = torch.tensor(max_norm, dtype=total_norm.dtype, device=total_norm.device) / (total_norm + 1e-6)

        if clip_coef < 1:
            for device, device_params in self.per_device_params.items():
                clip_coef = clip_coef.to(device)

                for p in filter(lambda x: x.grad is not None, device_params[self.rank]):
                    p.grad.detach().mul_(clip_coef)  # type: ignore

        return total_norm

    # State dict interfaces
    def local_state_dict(self) -> dict:
        """Gets this rank's state_dict.

        Returns:
            The state of the optimizer as a :class:`dict`.
            It contains two entries:

            * state - a dict holding current optimization state. Its content
                differs between optimizer classes.
            * param_groups - a dict containing all parameter groups
        """
        return self.optim.state_dict()

    def consolidate_state_dict(self, recipient_rank: int = 0) -> None:
        """Update the consolidated state_dict list, one per rank.

        .. warning: This needs to be called on all replicas"""

        # Sync lr and other attributes in case its been updated
        self._sync_param_groups()

        if self.rank == recipient_rank:
            # Pull the sharded state from all the other replicas
            # Store all the states in order, rank by rank
            logging.debug("Pulling the sharded optimizer state from all replicas")
            self._all_states = self._collect_sharded_states()
        else:
            # Acknowledge broadcasts, and send this rank's shard when needed
            self._broadcast_state_dict()

    def state_dict(self) -> Dict[str, Any]:
        """Return the last known global optimizer state, which consist of a list of the shards.

        .. warning:
            If the state has not been consolidated, this returns a shard's worth, not the global state.

        .. warning:
            Returning the global state is limited to the replica which was responsible for the consolidation.
            The state may also not be up to date, depending on when `consolidate_state_dict` was last called.
        """

        if len(self._all_states) == 0:
            logging.warning("Optimizer state has not been consolidated. Returning the local state")
            logging.warning("Please call `consolidate_state_dict()` beforehand if you meant to save the global state")
            state_dict = self.local_state_dict()
            state_dict["local_state_dict"] = True
            return state_dict

        # Flatten the param_groups, save the partition which logs the rank <> shard correspondence
        partition: List[Tuple[int, int]] = []
        param_groups: List[Dict[Any, Any]] = []

        start = 0
        for i, s in enumerate(self._all_states):
            param_groups.extend(s["param_groups"])
            end = start + len(s["param_groups"])
            partition.append((start, end))
            start = end

        return {
            "state": [s["state"] for s in self._all_states],
            "param_groups": param_groups,
            "partition": partition,
            "local_state_dict": False,
        }

    def load_local_state_dict(self, state_dict: dict) -> None:
        """Loads this rank's state_dict.

        .. warning: This is not meant to load the global state dict.
        """

        self.optim.load_state_dict(state_dict)

        # Workaround PyTorch bug that casts state (https://github.com/pytorch/pytorch/issues/43706)
        # Copied from https://github.com/pytorch/fairseq/blob/v0.9.0/fairseq/optim/fp16_optimizer.py#L251-L268
        groups = self.optim.param_groups
        saved_groups = state_dict["param_groups"]
        id_map = {
            old_id: p
            for old_id, p in zip(chain(*(g["params"] for g in saved_groups)), chain(*(g["params"] for g in groups)))
        }
        for k, v in state_dict["state"].items():
            if k in id_map:
                param = id_map[k]
                self.optim.state[param] = recursive_copy_to_device(v, non_blocking=True, device=param.device)

        # Restore the global param_groups (the params themselves are already correct)
        for global_group, local_group in zip(self.param_groups, groups):
            for k, v in local_group.items():
                if k != "params":
                    global_group[k] = v

    def load_state_dict(self, state_dict: Dict[str, Any]) -> None:
        """Restore the global parameter groups as well as the shard.

        Arguments:
            state_dict (dict): optimizer state. Should be an object returned
                from a call to :meth:`state_dict`
        """

        # Check whether we got a local or global dict
        if state_dict["local_state_dict"]:
            self.load_local_state_dict(state_dict)
        else:
            # Get this optimizer's param_groups shard
            param_groups = state_dict["param_groups"][
                state_dict["partition"][self.rank][0] : state_dict["partition"][self.rank][1]
            ]
            # Dispatch this rank's state dictionary to the wrapped shard optimizer
            self.load_local_state_dict({"state": state_dict["state"][self.rank], "param_groups": param_groups})

    def add_param_group(self, param_group: dict) -> None:
        """Add a param group to the :class:`Optimizer` s `param_groups`.

        This can be useful when fine tuning a pre-trained network as frozen layers can be made
        trainable and added to the :class:`Optimizer` as training progresses.

        Arguments:
            param_group (dict): Specifies what Tensors should be optimized along with group
            specific optimization options

        .. warning: This handles updating the shards on all partitions, but needs to be called on all ranks.
        """

        super().add_param_group(param_group)
        if not self.in_super_constructor:
            # Force a re-partitioning
            self._partition_parameters.clear()
            self._per_device_params.clear()
            self._param_rank.clear()

            param_groups = self.partition_parameters()[self.rank]
            if len(param_groups) == len(self.optim.param_groups) + 1:
                self.optim.add_param_group(param_groups[-1])

    def _sync_param_groups(self, local_to_global: bool = False) -> None:
        """Sync learning rate and other optimizer attributes (needed to support schedulers).
        If the global param groups have been altered, and we want to make sure that the
        wrapped optimizer uses the up to date version.
        Conversely if the wrapped optimizer has new keys, we expose them through the global param groups"""

        for global_group, local_group in zip(self.param_groups, self.optim.param_groups):
            # Sync everything but the parameters
            for k in filter(lambda x: x != "params", local_group.keys()):
                if local_to_global:
                    global_group[k] = local_group[k]
                elif k in global_group.keys():
                    local_group[k] = global_group[k]

    def _collect_sharded_states(self) -> List[Dict[str, Any]]:
        """Collect all the state shards, in CPU memory."""
        empty_buffer = torch.tensor([0], dtype=torch.uint8, device=self._device)
        all_states: List[Dict[str, Any]] = []

        for rank in range(self.world_size):
            if rank == self.rank:
                logging.debug("Saving self state")
                all_states.append(
                    recursive_copy_to_device(self.local_state_dict(), non_blocking=True, device=torch.device("cpu"))
                )

                # Sync with other replicas
                broadcast_object(empty_buffer, src_rank=self.global_rank, group=self.group, dist_device=self._device)
            else:
                # Fetch the optim state from the other replicas
                global_rank = self.get_global_rank(self.group, rank)
                replica_state = broadcast_object(
                    empty_buffer, src_rank=global_rank, group=self.group, dist_device=self._device
                )

                all_states.append(
                    recursive_copy_to_device(replica_state, non_blocking=True, device=torch.device("cpu"))
                )

                logging.debug("State from rank %s received", rank)

        return all_states

    def _broadcast_state_dict(self) -> None:
        """Broadcast this rank's state shard, discard others"""
        empty_buffer = torch.tensor([0], dtype=torch.uint8, device=self._device)

        for rank in range(self.world_size):
            if rank == self.rank:
                # Send the state to the reference replica
                logging.debug(
                    "Sending the sharded optimizer state to the reference replica from rank %s", rank,
                )
                broadcast_object(
                    self.local_state_dict(), src_rank=self.global_rank, group=self.group, dist_device=self._device
                )
            else:
                global_rank = self.get_global_rank(self.group, rank)
                # Discard this tensor/rank, broadcast necessary for syncing
                broadcast_object(empty_buffer, src_rank=global_rank, group=self.group, dist_device=self._device)

    def _free_other_grads(self) -> None:
        """Free all the gradients only useful for the other ranks
        """
        for rank, partition in enumerate(self.partition_parameters()):
            if rank == self.rank:
                continue

            for p in partition:
                for t in p["params"]:
                    t.grad = None

    @staticmethod
    def get_global_rank(group: Any, rank: int) -> int:
        if group is dist.group.WORLD:
            return rank
        else:
            global_rank = dist.distributed_c10d._get_global_rank(group, rank)  # type: ignore
        return global_rank

    def _broadcast_params(self, buffers: List[torch.Tensor], per_rank_params: List[List[Parameter]]) -> None:
        """Helper function to broadcast all the parameters from a given device"""
        buffer_size = buffers[0].numel()
        bucket_requests = []
        direct_requests = []

        # Bucket and issue all the async calls
        for (src_rank, params), buffer in zip(enumerate(per_rank_params), buffers):
            global_src_rank = self.get_global_rank(self.group, src_rank)

            # Copy small parameters into per-GPU buffers and then async broadcast
            offset = 0
            bucket_sent = False
            bucket_params = []

            # All the params are sorted per rank and per increasing size
            for p in params:
                # Since all the parameters are already sorted per increasing size, we only need to consider the first ones.
                if not bucket_sent and offset + p.numel() < buffer_size:
                    end = offset + p.numel()
<<<<<<< HEAD
                    buffer[offset:end].copy_(p.data.view(-1))  # type: ignore
=======
                    buffer[offset:end].copy_(p.data.view(-1))
>>>>>>> a31b08a5
                    bucket_params.append((p, offset, end))
                    offset = end
                else:
                    if offset > 0 and not bucket_sent:
                        bucket_requests.append(
                            (
                                dist.broadcast(tensor=buffer, src=global_src_rank, group=self.group, async_op=True),
                                src_rank,
                                bucket_params,
                            )
                        )

                        bucket_sent = True

                    direct_requests.append(
                        dist.broadcast(tensor=p.data, src=global_src_rank, group=self.group, async_op=True)
                    )

            # Catch a trailing bucket
            if not bucket_sent:
                bucket_requests.append(
                    (
                        dist.broadcast(tensor=buffer, src=global_src_rank, group=self.group, async_op=True),
                        src_rank,
                        bucket_params,
                    )
                )

        # Unroll the initial packed small parameters
        for work_handle, src_rank, bucket_params in bucket_requests:
            work_handle.wait()
            if src_rank != self.rank:
                for p, offset, end in bucket_params:
<<<<<<< HEAD
                    p.data.copy_(buffers[src_rank][offset:end].view_as(p.data))  # type: ignore
=======
                    p.data.copy_(buffers[src_rank][offset:end].view_as(p.data))
>>>>>>> a31b08a5

        # Unroll all the async work items, just in case
        _ = list(map(lambda x: x.wait(), direct_requests))<|MERGE_RESOLUTION|>--- conflicted
+++ resolved
@@ -504,11 +504,7 @@
                 # Since all the parameters are already sorted per increasing size, we only need to consider the first ones.
                 if not bucket_sent and offset + p.numel() < buffer_size:
                     end = offset + p.numel()
-<<<<<<< HEAD
-                    buffer[offset:end].copy_(p.data.view(-1))  # type: ignore
-=======
                     buffer[offset:end].copy_(p.data.view(-1))
->>>>>>> a31b08a5
                     bucket_params.append((p, offset, end))
                     offset = end
                 else:
@@ -542,11 +538,7 @@
             work_handle.wait()
             if src_rank != self.rank:
                 for p, offset, end in bucket_params:
-<<<<<<< HEAD
-                    p.data.copy_(buffers[src_rank][offset:end].view_as(p.data))  # type: ignore
-=======
                     p.data.copy_(buffers[src_rank][offset:end].view_as(p.data))
->>>>>>> a31b08a5
 
         # Unroll all the async work items, just in case
         _ = list(map(lambda x: x.wait(), direct_requests))