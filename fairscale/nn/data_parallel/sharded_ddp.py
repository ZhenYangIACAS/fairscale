--- conflicted
+++ resolved
@@ -141,12 +141,14 @@
 
             if i_bucketed > 0:
                 buffer.div_(world_size)
-                bucket_requests.append(
-                    (
-                        dist.reduce(tensor=buffer, dst=global_dst_rank, group=group, async_op=True),  # type: ignore
-                        dst_rank,
-                    )
-                )
+                # DEBUG
+                bucket_requests.append((dist.all_reduce(tensor=buffer, group=group, async_op=True), dst_rank,))
+                # bucket_requests.append(
+                #     (
+                #         dist.reduce(tensor=buffer, dst=global_dst_rank, group=group, async_op=True),
+                #         dst_rank,
+                #     )
+                # )
 
             # Directly reduce the other grads
             for p in params[i_bucketed:]:
@@ -154,19 +156,16 @@
                 if p.grad.requires_grad:
                     raise RuntimeError("DistributedDataParallel only works with gradients that don't require grad")
 
-<<<<<<< HEAD
-                p.grad.data.div_(world_size)  # type: ignore
-                direct_requests.append(
-                    (
-                        dist.reduce(tensor=p.grad.data, dst=global_dst_rank, group=group, async_op=True),  # type: ignore
-                        dst_rank,
-                        p,
-                    )
-                )
-=======
-                p.grad.div_(world_size)
-                requests.append(dist.reduce(tensor=p.grad, dst=global_rank, group=group, async_op=True))  # type: ignore
->>>>>>> 425b6333
+                p.grad.data.div_(world_size)
+                # DEBUG
+                direct_requests.append((dist.all_reduce(tensor=p.grad.data, group=group, async_op=True), dst_rank, p,))
+                # direct_requests.append(
+                #     (
+                #         dist.reduce(tensor=p.grad.data, dst=global_dst_rank, group=group, async_op=True),
+                #         dst_rank,
+                #         p,
+                #     )
+                # )
 
         # Now unroll the initial packed small gradients
         for work_handle, dst_rank in bucket_requests:
@@ -189,9 +188,9 @@
         for work_handle, dst_rank, param in direct_requests:
             work_handle.wait()
 
-            if dst_rank != self_rank:
-                # This gradient has been reduced and this rank is not the owner, it can be released
-                param.grad = None
+            # if dst_rank != self_rank:
+            #     # This gradient has been reduced and this rank is not the owner, it can be released
+            #     param.grad = None
 
     def sync_buffers(self, non_blocking: bool = False) -> Optional[List[Any]]:
         """
